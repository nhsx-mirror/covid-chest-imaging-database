--- conflicted
+++ resolved
@@ -618,12 +618,8 @@
                 histnorm="percent",
             )
         )
-<<<<<<< HEAD
         
     fig.update_traces(hovertemplate='%{x}: %{y:.2f}<extra></extra>',) 
-=======
-
->>>>>>> dd8da570
     graph = dcc.Graph(id="ethnicity-histogram", figure=fig)
     return graph
 
